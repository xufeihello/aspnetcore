--- conflicted
+++ resolved
@@ -55,14 +55,6 @@
 
         public CancellationToken ConnectionClosed { get; set; }
 
-<<<<<<< HEAD
-        // DO NOT remove this override to ConnectionContext.Abort(). Doing so would cause
-        // any TransportConnection that does not override Abort() or calls base.Abort()
-        // to stack overflow when IConnectionLifetimeFeature.Abort() is called.
-        public override void Abort(ConnectionAbortedException abortReason)
-        {
-            AbortCore(abortReason);
-=======
         // DO NOT remove this override to ConnectionContext.Abort. Doing so would cause
         // any TransportConnection that does not override Abort or calls base.Abort
         // to stack overflow when IConnectionLifetimeFeature.Abort() is called.
@@ -72,9 +64,6 @@
         public override void Abort(ConnectionAbortedException abortReason)
         {
             Output.CancelPendingRead();
->>>>>>> ac31e5ab
         }
-
-        protected abstract void AbortCore(ConnectionAbortedException abortReason);
     }
 }